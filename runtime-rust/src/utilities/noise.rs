use whitenoise_validator::errors::*;
use probability::distribution::{Gaussian, Laplace, Inverse, Distribution};
use ieee754::Ieee754;
use std::{cmp, f64::consts};
use rug::rand::{ThreadRandGen, ThreadRandState};
use rug::Float;

<<<<<<< HEAD
use crate::utilities::utilities;
use crate::utilities::snapping;
=======
use crate::utilities;
>>>>>>> 7496e381

// Give MPFR ability to draw randomness from OpenSSL
struct GeneratorOpenSSL;
impl ThreadRandGen for GeneratorOpenSSL {
    fn gen(&mut self) -> u32 {
        return u32::from_str_radix(&utilities::get_bytes(4), 2).unwrap();
    }
}

/// Sample a single bit with arbitrary probability of success
///
/// Uses only an unbiased source of coin flips (sample_floating_point_probability_exponent).
/// The strategy for doing this with 2 flips in expectation is described [here](https://amakelov.wordpress.com/2013/10/10/arbitrarily-biasing-a-coin-in-2-expected-tosses/).
///
/// # Arguments
/// * `prob`- The desired probability of success (bit = 1).
///
/// # Return
/// A bit that is 1 with probability "prob"
///
/// # Examples
///
/// ```
/// // returns a bit with Pr(bit = 1) = 0.7
/// use whitenoise_runtime::utilities::noise::sample_bit;
/// let n = sample_bit(&0.7);
/// # n.unwrap();
/// ```
/// ```should_panic
/// // fails because 1.3 not a valid probability
/// use whitenoise_runtime::utilities::noise::sample_bit;
/// let n = sample_bit(&1.3);
/// # n.unwrap();
/// ```
/// ```should_panic
/// // fails because -0.3 is not a valid probability
/// use whitenoise_runtime::utilities::noise::sample_bit;
/// let n = sample_bit(&-0.3);
/// # n.unwrap();
/// ```
pub fn sample_bit(prob: &f64) -> Result<i64> {

    // ensure that prob is a valid probability
    assert!(prob >= &0.0 && prob <= &1.0);

    // repeatedly flip coin (up to 1023 times) and identify index (0-based) of first heads
    let first_heads_index: i16 = sample_floating_point_probability_exponent()? - 1;

    // decompose probability into mantissa (string of bits) and exponent integer to quickly identify the value in the first_heads_index
    let (_sign, exponent, mantissa) = prob.decompose_raw();
    let mantissa_string = format!("1{:052b}", mantissa); // add implicit 1 to mantissa
    let mantissa_vec: Vec<i64> = mantissa_string.chars().map(|x| x.to_digit(2).unwrap() as i64).collect();
    let num_leading_zeros = cmp::max(1022_i16 - exponent as i16, 0); // number of leading zeros in binary representation of prob

    // return value at index of interest
    if first_heads_index < num_leading_zeros {
        return Ok(0);
    } else {
        let index: usize = (num_leading_zeros + first_heads_index) as usize;
        return Ok(mantissa_vec[index]);
    }
}

/// Sample from uniform integers between min and max (inclusive).
///
/// # Arguments
///
/// * `min` - Minimum value of distribution from which we sample.
/// * `max` - Maximum value of distribution from which we sample.
///
/// # Return
/// Random uniform variable between min and max (inclusive).
///
/// # Example
/// ```
/// // returns a uniform draw from the set {0,1,2}
/// use whitenoise_runtime::utilities::noise::sample_uniform_int;
/// let n = sample_uniform_int(&0, &2);
/// # n.unwrap();
/// ```
///
/// ```should_panic
/// // fails because min > max
/// use whitenoise_runtime::utilities::noise::sample_uniform_int;
/// let n = sample_uniform_int(&2, &0);
/// # n.unwrap();
/// ```
pub fn sample_uniform_int(min: &i64, max: &i64) -> Result<i64> {

    if min > max {return Err("lower may not be greater than higher".into());}

    // define number of possible integers we could sample and the maximum
    // number of bits it would take to represent them

    let n_ints: i64 = max - min + 1;
    let n_bits: i64 = ( (n_ints as f64).log2() ).ceil() as i64;

    // uniformly sample integers from the set {0, 1, ..., n_ints-1}
    // by uniformly creating binary strings of length "n_bits"
    // and rejecting integers that are too large
    let mut valid_int: bool = false;
    let mut uniform_int: i64 = 0;
    while valid_int == false {
        uniform_int = 0;
        // generate random bits and increase integer by appropriate power of 2
        for i in 0..n_bits {
            let bit: i64 = sample_bit(&0.5)?;
            uniform_int += bit * 2_i64.pow(i as u32);
        }
        if uniform_int < n_ints {
            valid_int = true;
        }
    }

    // return successfully generated integer, scaled to be within
    // the correct range
    Ok(uniform_int + min)
}

/// Returns random sample from Uniform[min,max).
///
/// All notes below refer to the version that samples from [0,1), before the final scaling takes place.
///
/// This algorithm is taken from [Mironov (2012)](http://citeseerx.ist.psu.edu/viewdoc/download?doi=10.1.1.366.5957&rep=rep1&type=pdf)
/// and is important for making some of the guarantees in the paper.
///
/// The idea behind the uniform sampling is to first sample a "precision band".
/// Each band is a range of floating point numbers with the same level of arithmetic precision
/// and is situated between powers of two.
/// A band is sampled with probability relative to the unit of least precision using the Geometric distribution.
/// That is, the uniform sampler will generate the band [1/2,1) with probability 1/2, [1/4,1/2) with probability 1/4,
/// and so on.
///
/// Once the precision band has been selected, floating numbers numbers are generated uniformly within the band
/// by generating a 52-bit mantissa uniformly at random.
///
/// # Arguments
///
/// `min` - Inclusive minimum of uniform distribution.
/// `max` - Non-inclusive maximum of uniform distribution.
///
/// # Return
/// Random draw from Unif[min, max).
///
/// # Example
/// ```
/// // valid draw from Unif[0,2)
/// use whitenoise_runtime::utilities::noise::sample_uniform;
/// let unif = sample_uniform(&0.0, &2.0);
/// # unif.unwrap();
/// ```
/// ``` should_panic
/// // fails because min > max
/// use whitenoise_runtime::utilities::noise::sample_uniform;
/// let unif = sample_uniform(&2.0, &0.0);
/// # unif.unwrap();
/// ```
pub fn sample_uniform(min: &f64, max: &f64) -> Result<f64> {
    if min > max {return Err("higher cannot be less than lower".into());}

    // Generate mantissa
    let binary_string = utilities::get_bytes(7);
    let mantissa = &binary_string[0..52];

    // convert mantissa to integer
    let mantissa_int = u64::from_str_radix(mantissa, 2).unwrap();

    // Generate exponent
    let geom: i16 = sample_floating_point_probability_exponent()?;
    let exponent: u16 = (-geom + 1023) as u16;

    // Generate uniform random number from (0,1)
    let uniform_rand = f64::recompose_raw(false, exponent, mantissa_int);

    Ok(uniform_rand * (max - min) + min)
}

/// Generates a draw from Unif[min, max] using the MPFR library.
///
/// If [min, max] == [0, 1],then this is done in a way that respects exact rounding.
/// Otherwise, the return will be the result of a composition of two operations that
/// respect exact rounding (though the result will not necessarily).
///
/// We are working through what exactly exact rounding buys us from a privacy perspective --
/// for more information, see the whitepapers/noise document in the CC_add_mpfr branch.
///
/// # Arguments
/// * `min` - Lower bound of uniform distribution.
/// * `max` - Upper bound of uniform distribution.
///
/// # Return
/// Draw from Unif[min, max].
///
/// # Example
/// ```
/// use whitenoise_runtime::utilities::noise::sample_uniform_mpfr;
/// let unif = sample_uniform_mpfr(0.0, 1.0);
/// # unif.unwrap();
/// ```
pub fn sample_uniform_mpfr(min: f64, max: f64) -> Result<rug::Float> {
    // initialize 64-bit floats within mpfr/rug
    let mpfr_min = Float::with_val(53, min);
    let mpfr_max = Float::with_val(53, max);
    let mpfr_diff = Float::with_val(53, &mpfr_max - &mpfr_min);

    // initialize randomness
    let mut rng = GeneratorOpenSSL {};
    let mut state = ThreadRandState::new_custom(&mut rng);

    // generate Unif[0,1] according to mpfr standard, then convert to correct scale
    let mut unif = Float::with_val(53, Float::random_cont(&mut state));
    unif = unif.mul_add(&mpfr_diff, &mpfr_min);

    // return uniform
    return Ok(unif);
}

/// Generates a draw from a Gaussian distribution using the MPFR library.
///
/// If [min, max] == [0, 1],then this is done in a way that respects exact rounding.
/// Otherwise, the return will be the result of a composition of two operations that
/// respect exact rounding (though the result will not necessarily).
///
/// We are working through what exactly exact rounding buys us from a privacy perspective --
/// for more information, see the whitepapers/noise document in the CC_add_mpfr branch.
///
///
/// # Arguments
/// * `shift` - The expectation of the Gaussian distribution.
/// * `scale` - The scaling parameter (standard deviation) of the Gaussian distribution.
///
/// # Return
/// Draw from Gaussian(min, max)
///
/// # Example
/// ```
/// use whitenoise_runtime::utilities::noise::sample_gaussian_mpfr;
/// let gaussian = sample_gaussian_mpfr(0.0, 1.0);
/// # gaussian.unwrap();
/// ```
pub fn sample_gaussian_mpfr(shift: f64, scale: f64) -> Result<rug::Float> {
    // initialize 64-bit floats within mpfr/rug
    // NOTE: We square the scale here because we ask for the standard deviation as the function input, but
    //       the mpfr library wants the variance. We ask for std. dev. to be consistent with the rest of the library.
    let mpfr_shift = Float::with_val(53, shift);
    let mpfr_scale = Float::with_val(53, Float::with_val(53, scale).square());

    // initialize randomness
    let mut rng = GeneratorOpenSSL {};
    let mut state = ThreadRandState::new_custom(&mut rng);

    // generate Gaussian(0,1) according to mpfr standard, then convert to correct scale
    let mut gauss = Float::with_val(64, Float::random_normal(&mut state));
    gauss = gauss.mul_add(&mpfr_scale, &mpfr_shift);

    // return gaussian
    return Ok(gauss);
}

/// Sample from Laplace distribution centered at shift and scaled by scale.
///
/// # Arguments
///
/// * `shift` - The expectation of the Laplace distribution.
/// * `scale` - The scaling parameter of the Laplace distribution.
///
/// # Return
/// Draw from Laplace(shift, scale).
///
/// # Example
/// ```
/// use whitenoise_runtime::utilities::noise::sample_laplace;
/// let n = sample_laplace(0.0, 2.0);
/// ```
pub fn sample_laplace(shift: f64, scale: f64) -> f64 {
    // nothing in sample_uniform can throw an error
    let probability: f64 = sample_uniform(&0., &1.).unwrap();
    Laplace::new(shift, scale).inverse(probability)
}

/// Sample from Gaussian distribution.
///
/// # Arguments
///
/// * `shift` - The expectation of the Gaussian distribution.
/// * `scale` - The scaling parameter (standard deviation) of the Gaussian distribution.
///
/// # Return
/// A draw from Gaussian(shift, scale).
///
/// # Example
/// ```
/// use whitenoise_runtime::utilities::noise::sample_gaussian;
/// let n = sample_gaussian(&0.0, &2.0);
/// ```
pub fn sample_gaussian(shift: &f64, scale: &f64) -> f64 {
    let probability: f64 = sample_uniform(&0., &1.).unwrap();
    Gaussian::new(shift.clone(), scale.clone()).inverse(probability)
}

/// Sample from truncated Gaussian distribution.
///
/// This function uses inverse transform sampling for sampling, but only between the CDF
/// probabilities associated with the stated min/max truncation values.
/// This means that values outside of the truncation bounds are ignored, rather
/// than pushed to the bounds (as they would be for a censored distribution).
///
/// # Arguments
///
/// * `shift` - The expectation of the untruncated Gaussian distribution.
/// * `scale` - The scaling parameter (standard deviation) of the untruncated Gaussian distribution.
/// * `min` - The minimum value you want to allow to be sampled.
/// * `max` - The maximum value you want to allow to be sampled.
///
/// # Return
/// A draw from a Gaussian(shift, scale) truncated to [min, max].
///
/// # Example
/// ```
/// use whitenoise_runtime::utilities::noise::sample_gaussian_truncated;
/// let n= sample_gaussian_truncated(&1.0, &1.0, &0.0, &2.0);
/// # n.unwrap();
/// ```
pub fn sample_gaussian_truncated(min: &f64, max: &f64, shift: &f64, scale: &f64) -> Result<f64> {
    // TODO: why can't probability take a ref? perhaps need to drop the dependency
    let shift = shift.clone();
    let scale = scale.clone();
    if min > max {return Err("higher cannot be less than lower".into());}
    if scale <= 0.0 {return Err("scale must be greater than zero".into());}

    let unif_min: f64 = Gaussian::new(shift, scale).distribution(*min);
    let unif_max: f64 = Gaussian::new(shift, scale).distribution(*max);
    let unif: f64 = sample_uniform(&unif_min, &unif_max)?;
    Ok(Gaussian::new(shift, scale).inverse(unif))
}

/// Return sample from a censored Geometric distribution with parameter p=0.5
///
/// The algorithm generates 1023 bits uniformly at random and returns the
/// index of the first bit with value 1. If all 1023 bits are 0, then
/// the algorithm acts as if the last bit was a 1 and returns 1023.
///
/// This method was written specifically to generate an exponent
/// for the floating point representation of a uniform random number on [0,1),
/// ensuring that the numbers are distributed proportionally to
/// their unit of least precision.
pub fn sample_floating_point_probability_exponent() -> Result<i16> {

    let mut geom: i16 = 1023;
    // read bytes in one at a time, need 128 to fully generate geometric
    for i in 0..128 {
        // read random bytes
        let binary_string = utilities::get_bytes(1);
        let binary_char_vec: Vec<char> = binary_string.chars().collect();

        // find first element that is '1' and mark its overall index
        let first_one_index = binary_char_vec.iter().position(|&x| x == '1');
        let first_one_overall_index: i16;
        if first_one_index.is_some() {
            let first_one_index_int = first_one_index.unwrap() as i16;
            first_one_overall_index = 8*i + first_one_index_int;
        } else {
            first_one_overall_index = geom;
        }
        geom = cmp::min(geom, first_one_overall_index+1);
    }
    return Ok(geom);
}

/// Sample from the censored geometric distribution with parameter "prob" and maximum
/// number of trials "max_trials".
///
/// # Arguments
/// * `prob` - Parameter for the geometric distribution, the probability of success on any given trials.
/// * `max_trials` - The maximum number of trials allowed.
/// * `enforce_constant_time` - Whether or not to enforce the algorithm to run in constant time; if true,
///                             it will always run for "max_trials" trials.
///
/// # Return
/// A draw from the censored geometric distribution.
///
/// # Example
/// ```
/// use whitenoise_runtime::utilities::noise::sample_geometric_censored;
/// let geom = sample_geometric_censored(&0.1, &20, &false);
/// # geom.unwrap();
/// ```
pub fn sample_geometric_censored(prob: &f64, max_trials: &i64, enforce_constant_time: &bool) -> Result<i64> {

    // ensure that prob is a valid probability
    if prob < &0.0 || prob > &1.0 {return Err("probability is not within [0, 1]".into())}

    let mut bit: i64;
    let mut n_trials: i64 = 1;
    let mut geom_return: i64 = 0;

    // generate bits until we find a 1
    while n_trials <= *max_trials {
        bit = sample_bit(prob)?;
        if bit == 1 {
            if geom_return == 0 {
                geom_return = n_trials;
                if enforce_constant_time == &false {
                    return Ok(geom_return);
                }
            }
        } else {
            n_trials += 1;
        }
    }

    // set geom_return to max if we never saw a bit equaling 1
    if geom_return == 0 {
        geom_return = *max_trials; // could also set this equal to n_trials - 1.
    }

    return Ok(geom_return);
}

/// Sample noise according to geometric mechanism
///
/// This function uses coin flips to sample from the geometric distribution,
/// rather than using the inverse probability transform. This is done
/// to avoid finite precision attacks.
///
/// For this algorithm, the number of steps it takes to sample from the geometric
/// is bounded above by (max - min).
///
/// # Arguments
/// * `scale` - scale parameter
/// * `min` - minimum value of function to which you want to add noise
/// * `max` - maximum value of function to which you want to add noise
/// * `enforce_constant_time` - boolean for whether or not to require the geometric to run for the maximum number of trials
///
/// # Return
/// noise according to the geometric mechanism
///
/// # Example
/// ```
/// use ndarray::prelude::*;
/// use whitenoise_runtime::utilities::noise::sample_simple_geometric_mechanism;
/// let geom_noise = sample_simple_geometric_mechanism(&1., &0, &100, &false);
/// ```
pub fn sample_simple_geometric_mechanism(scale: &f64, min: &i64, max: &i64, enforce_constant_time: &bool) -> i64 {

    let alpha: f64 = consts::E.powf(-1. / *scale);
    let max_trials: i64 = max - min;

    // return 0 noise with probability (1-alpha) / (1+alpha), otherwise sample from geometric
    let unif: f64 = sample_uniform(&0., &1.).unwrap();
    if unif < (1. - alpha) / (1. + alpha) {
        return 0;
    } else {
        // get random sign
        let sign: i64 = 2 * sample_bit(&0.5).unwrap() - 1;
        // sample from censored geometric. Unwrap is safe because (1. - alpha) is bounded by 1.
        let geom: i64 = sample_geometric_censored(&(1. - alpha), &max_trials, enforce_constant_time).unwrap();
        return sign * geom;
    }
}

pub fn sample_snapping_noise(mechanism_input: &f64, epsilon: &f64, B: &f64, sensitivity: &f64, precision: &f64) -> f64 {
    /// Get noise according to the snapping mechanism
    ///
    /// # Arguments
    /// * `mechanism_input` - non-private statistic calculation
    /// * `epsilon` - desired privacy guarantee
    /// * `B` - snapping bound
    /// * `sensitivity` - sensitivity for function to which mechanism is being applied
    /// * `precision` - amount of arithmetic precision to which we have access
    ///
    /// # Returns
    /// noise according to snapping mechanism
    ///
    /// # Example
    /// ```
    /// let mechanism_input: f64 = 50.0;
    /// let epsilon: f64 = 1.0;
    /// let B: f64 = 100.0;
    /// let sensitivity: f64 = 1.0/1000.0;
    /// let precision: f64 = 64.0;
    /// let snapping_noise = sampling_snapping_noise(&mechanism_input, &epsilon, &B, &sensitivity, &precision);
    /// println!("snapping noise: {}", snapping_noise);
    /// ```

    // ensure that precision is sufficient for exact rounding of log, then check that it is supported by the OS
    let u32_precision = *precision as u32;
    let u32_precision = std::cmp::min(u32_precision, 118_u32);
    if u32_precision > rug::float::prec_max() {
        panic!("Operating system does not support sufficient precision to use the Snapping Mechanism");
    }

    // scale mechanism input by sensitivity
    let mechanism_input_scaled = mechanism_input / sensitivity;

    // get parameters
    let (B_scaled, epsilon_prime, Lambda_prime, Lambda_prime_scaled, m) = snapping::parameter_setup(&epsilon, &B, &sensitivity, &precision);

    // generate random sign and draw from Unif(0,1)
    let bit: i64 = utilities::get_bytes(1)[0..1].parse().unwrap();
    let sign = (2*bit-1) as f64;
    let u_star_sample = sample_uniform(&0., &1.).unwrap();

    // clamp to get inner result
    let sign_precise = rug::Float::with_val(u32_precision, sign);
    let scale_precise = rug::Float::with_val(u32_precision, 1.0/epsilon_prime);
    let log_unif_precise = rug::Float::with_val(u32_precision, u_star_sample.ln());
    let inner_result: f64 = num::clamp(mechanism_input_scaled, -B_scaled.abs(), B_scaled.abs()) +
                           (sign_precise * scale_precise * log_unif_precise).to_f64();

    // perform rounding and snapping
    let inner_result_rounded = snapping::get_closest_multiple_of_Lambda(&inner_result, &m);
    let private_estimate = num::clamp(sensitivity * inner_result_rounded, -1*(B.abs()), B.abs());
    let snapping_mech_noise = private_estimate - mechanism_input;

    return snapping_mech_noise;
}<|MERGE_RESOLUTION|>--- conflicted
+++ resolved
@@ -5,12 +5,8 @@
 use rug::rand::{ThreadRandGen, ThreadRandState};
 use rug::Float;
 
-<<<<<<< HEAD
-use crate::utilities::utilities;
+use crate::utilities;
 use crate::utilities::snapping;
-=======
-use crate::utilities;
->>>>>>> 7496e381
 
 // Give MPFR ability to draw randomness from OpenSSL
 struct GeneratorOpenSSL;
@@ -523,7 +519,7 @@
 
     // perform rounding and snapping
     let inner_result_rounded = snapping::get_closest_multiple_of_Lambda(&inner_result, &m);
-    let private_estimate = num::clamp(sensitivity * inner_result_rounded, -1*(B.abs()), B.abs());
+    let private_estimate = num::clamp(sensitivity * inner_result_rounded, -1.*(B.abs()), B.abs());
     let snapping_mech_noise = private_estimate - mechanism_input;
 
     return snapping_mech_noise;
